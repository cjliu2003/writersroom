--- conflicted
+++ resolved
@@ -3,32 +3,15 @@
 import React, { useState, useEffect, useRef } from 'react'
 import { Button } from "@/components/ui/button"
 import { ScrollArea } from "@/components/ui/scroll-area"
-<<<<<<< HEAD
-import { MessageCircle, Send, Loader2, Sparkles } from "lucide-react"
+import { Send, Loader2, ChevronDown, ChevronLeft, ChevronRight, Sparkles, PanelLeft, PanelRight, PanelBottom } from "lucide-react"
 import { sendChatMessageWithRAG, type ChatMessage, type ToolCallMetadata } from "@/lib/api"
-import { ToolMetadataDisplay } from "@/components/tool-metadata-display"
-=======
-import { Send, Loader2, ChevronDown, ChevronLeft, ChevronRight, Sparkles, PanelLeft, PanelRight, PanelBottom } from "lucide-react"
-import { sendChatMessage, type ChatMessage } from "@/lib/api"
 import { type ChatPosition } from "@/utils/layoutPrefs"
->>>>>>> 2bd97497
 
 interface AIChatbotProps {
   projectId?: string
   scriptTitle?: string
   isVisible?: boolean
-<<<<<<< HEAD
   currentSceneId?: string
-}
-
-// Extended message type to include tool metadata
-interface ExtendedChatMessage extends ChatMessage {
-  tool_metadata?: ToolCallMetadata
-}
-
-export function AIChatbot({ projectId, isVisible = true, currentSceneId }: AIChatbotProps) {
-  const [messages, setMessages] = useState<ExtendedChatMessage[]>([])
-=======
   isCollapsed?: boolean
   onCollapseToggle?: () => void
   position?: ChatPosition
@@ -38,10 +21,16 @@
   isSceneNavCollapsed?: boolean
 }
 
+// Extended message type to include tool metadata
+interface ExtendedChatMessage extends ChatMessage {
+  tool_metadata?: ToolCallMetadata
+}
+
 export function AIChatbot({
   projectId,
   scriptTitle,
   isVisible = true,
+  currentSceneId,
   isCollapsed = false,
   onCollapseToggle,
   position = 'bottom',
@@ -49,8 +38,7 @@
   isTopBarCollapsed = false,
   isSceneNavCollapsed = false
 }: AIChatbotProps) {
-  const [messages, setMessages] = useState<ChatMessage[]>([])
->>>>>>> 2bd97497
+  const [messages, setMessages] = useState<ExtendedChatMessage[]>([])
   const [inputValue, setInputValue] = useState('')
   const [isLoading, setIsLoading] = useState(false)
   const [conversationId, setConversationId] = useState<string | undefined>(undefined)
@@ -347,28 +335,6 @@
               messages.map((message, index) => (
                 <div
                   key={index}
-<<<<<<< HEAD
-                  className={`flex flex-col ${message.role === 'user' ? 'items-end' : 'items-start'}`}
-                >
-                  <div
-                    className={`max-w-[80%] rounded-2xl px-4 py-2 ${
-                      message.role === 'user'
-                        ? 'bg-purple-600 text-white'
-                        : 'bg-white/70 border border-slate-200 text-slate-700'
-                    }`}
-                  >
-                    <p className="text-sm leading-relaxed whitespace-pre-wrap">
-                      {message.content}
-                    </p>
-                  </div>
-
-                  {/* Display tool metadata for assistant messages if available */}
-                  {message.role === 'assistant' && message.tool_metadata && (
-                    <div className="mt-1 max-w-[80%]">
-                      <ToolMetadataDisplay metadata={message.tool_metadata} />
-                    </div>
-                  )}
-=======
                   className={`text-[12pt] leading-[16pt] rounded px-2 py-1.5 ${
                     message.role === 'user'
                       ? 'text-black'
@@ -379,7 +345,6 @@
                     <span className="text-purple-500 font-medium mr-1.5">&gt;</span>
                   )}
                   <span className="whitespace-pre-wrap">{message.content}</span>
->>>>>>> 2bd97497
                 </div>
               ))
             )}
@@ -404,19 +369,12 @@
             ref={inputRef}
             value={inputValue}
             onChange={(e) => setInputValue(e.target.value)}
-<<<<<<< HEAD
             onKeyDown={handleKeyPress}
-            placeholder={projectId ? "Ask about your screenplay..." : "Select a project to start chatting"}
-            disabled={!projectId || isLoading}
-            className="flex-1 px-3 py-2 text-sm border border-slate-300 rounded-lg focus:outline-none focus:ring-2 focus:ring-purple-500 focus:border-transparent disabled:opacity-50 disabled:cursor-not-allowed"
-=======
-            onKeyPress={handleKeyPress}
             placeholder={getPlaceholder()}
             disabled={!projectId}
             rows={1}
             className="flex-1 bg-transparent text-[12pt] text-black placeholder-gray-500 focus:outline-none disabled:opacity-50 disabled:cursor-not-allowed resize-none leading-[20px]"
             style={{ fontFamily: "inherit", fieldSizing: "content" } as React.CSSProperties}
->>>>>>> 2bd97497
           />
           <Button
             onClick={sendMessage}
