"use client"

import React, { useState } from 'react'
import { Pencil, Undo2, Redo2, MousePointer2, Scissors, Copy, Clipboard, Search, Bold, Italic, Underline } from 'lucide-react'
import { Editor } from '@tiptap/react'
import { yUndoPluginKey } from 'y-prosemirror'

interface EditMenuDropdownProps {
  editor: Editor | null
}

export function EditMenuDropdown({ editor }: EditMenuDropdownProps) {
  const [isOpen, setIsOpen] = useState(false)

<<<<<<< HEAD
  // Check undo/redo availability from editor's history state
  // Note: history$ is not standard ProseMirror - use `as any` for type safety
  const historyState = (editor?.state as any)?.history$
  const canUndo = editor ? (editor.state as any).history$?.done?.eventCount > 0 : false
  const canRedo = editor ? (editor.state as any).history$?.undone?.eventCount > 0 : false
=======
  // Check undo/redo availability from Yjs UndoManager (not ProseMirror history plugin)
  // When using TipTap Collaboration extension, undo/redo is managed by y-prosemirror's UndoManager
  const undoManager = editor ? yUndoPluginKey.getState(editor.state)?.undoManager : null
  const canUndo = undoManager ? undoManager.undoStack.length > 0 : false
  const canRedo = undoManager ? undoManager.redoStack.length > 0 : false
>>>>>>> 08216f60

  // Check if there's a text selection for cut/copy
  const hasSelection = editor ? !editor.state.selection.empty : false

  const menuItems = [
    {
      label: 'Undo',
      icon: Undo2,
      shortcut: '⌘Z',
      action: () => editor?.commands.undo(),
      disabled: !editor || !canUndo,
    },
    {
      label: 'Redo',
      icon: Redo2,
      shortcut: '⇧⌘Z',
      action: () => editor?.commands.redo(),
      disabled: !editor || !canRedo,
    },
    { type: 'separator' as const },
    {
      label: 'Cut',
      icon: Scissors,
      shortcut: '⌘X',
      action: () => {
        document.execCommand('cut')
      },
      disabled: !editor || !hasSelection,
    },
    {
      label: 'Copy',
      icon: Copy,
      shortcut: '⌘C',
      action: () => {
        document.execCommand('copy')
      },
      disabled: !editor || !hasSelection,
    },
    {
      label: 'Paste',
      icon: Clipboard,
      shortcut: '⌘V',
      action: () => {
        navigator.clipboard.readText().then(text => {
          editor?.commands.insertContent(text)
        }).catch(() => {
          // Fallback if clipboard API fails
          document.execCommand('paste')
        })
      },
      disabled: !editor,
    },
    { type: 'separator' as const },
    {
      label: 'Select All',
      icon: MousePointer2,
      shortcut: '⌘A',
      action: () => {
        editor?.commands.focus()
        editor?.commands.selectAll()
      },
      disabled: !editor,
    },
    { type: 'separator' as const },
    {
      label: 'Bold',
      icon: Bold,
      shortcut: '⌘B',
      action: () => editor?.chain().focus().toggleBold().run(),
      disabled: !editor || !hasSelection,
    },
    {
      label: 'Italic',
      icon: Italic,
      shortcut: '⌘I',
      action: () => editor?.chain().focus().toggleItalic().run(),
      disabled: !editor || !hasSelection,
    },
    {
      label: 'Underline',
      icon: Underline,
      shortcut: '⌘U',
      action: () => editor?.chain().focus().toggleUnderline().run(),
      disabled: !editor || !hasSelection,
    },
    { type: 'separator' as const },
    {
      label: 'Find & Replace',
      icon: Search,
      shortcut: '⌘F',
      action: () => {
        editor?.commands.openFind()
      },
      disabled: !editor,
    },
  ]

  const handleItemClick = (action: () => void) => {
    action()
    setIsOpen(false)
  }

  return (
    <div className="relative">
      <button
        onClick={() => setIsOpen(!isOpen)}
        className={`flex items-center gap-1.5 px-2.5 py-1 text-sm font-normal rounded transition-colors ${
          isOpen
            ? 'text-gray-900 bg-gray-100'
            : 'text-gray-700 hover:text-gray-900 hover:bg-gray-100'
        }`}
        style={{ fontFamily: "inherit" }}
      >
        <Pencil className="w-3.5 h-3.5" />
        Edit
      </button>

      {isOpen && (
        <>
          {/* Backdrop */}
          <div
            className="fixed inset-0 z-40"
            onClick={() => setIsOpen(false)}
          />

          {/* Dropdown Menu */}
          <div
            className="absolute top-full left-0 mt-1 w-48 bg-white border border-gray-200 rounded-md shadow-lg z-50 py-1"
            style={{ fontFamily: "var(--font-courier-prime), 'Courier New', monospace" }}
          >
            {menuItems.map((item, index) => {
              if ('type' in item && item.type === 'separator') {
                return <div key={index} className="my-1 border-t border-gray-200" />
              }

              const Icon = item.icon
              return (
                <button
                  key={index}
                  onClick={() => handleItemClick(item.action)}
                  disabled={item.disabled}
                  className={`w-full px-3 py-1.5 text-left text-sm flex items-center justify-between ${
                    item.disabled
                      ? 'text-gray-300 cursor-not-allowed'
                      : 'text-gray-700 hover:bg-gray-100'
                  }`}
                >
                  <span className="flex items-center gap-2">
                    <Icon className="w-3.5 h-3.5" />
                    {item.label}
                  </span>
                  <span className="text-xs text-gray-400">{item.shortcut}</span>
                </button>
              )
            })}
          </div>
        </>
      )}
    </div>
  )
}<|MERGE_RESOLUTION|>--- conflicted
+++ resolved
@@ -12,19 +12,11 @@
 export function EditMenuDropdown({ editor }: EditMenuDropdownProps) {
   const [isOpen, setIsOpen] = useState(false)
 
-<<<<<<< HEAD
-  // Check undo/redo availability from editor's history state
-  // Note: history$ is not standard ProseMirror - use `as any` for type safety
-  const historyState = (editor?.state as any)?.history$
-  const canUndo = editor ? (editor.state as any).history$?.done?.eventCount > 0 : false
-  const canRedo = editor ? (editor.state as any).history$?.undone?.eventCount > 0 : false
-=======
   // Check undo/redo availability from Yjs UndoManager (not ProseMirror history plugin)
   // When using TipTap Collaboration extension, undo/redo is managed by y-prosemirror's UndoManager
   const undoManager = editor ? yUndoPluginKey.getState(editor.state)?.undoManager : null
   const canUndo = undoManager ? undoManager.undoStack.length > 0 : false
   const canRedo = undoManager ? undoManager.redoStack.length > 0 : false
->>>>>>> 08216f60
 
   // Check if there's a text selection for cut/copy
   const hasSelection = editor ? !editor.state.selection.empty : false
